--- conflicted
+++ resolved
@@ -12,15 +12,10 @@
 from . import decorators
 from . import metaflow_version
 from . import namespace
-<<<<<<< HEAD
 from . import current
+from .cli_args import cli_args
 from .util import resolve_identity, decompress_list, write_latest_run_id, \
     get_latest_run_id, to_unicode
-=======
-from .current import current
-from .cli_args import cli_args
-from .util import resolve_identity, decompress_list, write_latest_run_id, get_latest_run_id
->>>>>>> 0b8e593e
 from .task import MetaflowTask
 from .exception import CommandException, MetaflowException
 from .graph import FlowGraph
@@ -36,12 +31,8 @@
 from .event_logger import EventLogger
 from .monitor import Monitor
 from .R import use_r, metaflow_r_version
-<<<<<<< HEAD
 from .mflog import mflog, LOG_SOURCES
-
-=======
 from .unbounded_foreach import UBF_CONTROL, UBF_TASK
->>>>>>> 0b8e593e
 
 ERASE_TO_EOL = '\033[K'
 HIGHLIGHT = 'red'
