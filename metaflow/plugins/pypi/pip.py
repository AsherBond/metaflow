--- conflicted
+++ resolved
@@ -10,11 +10,7 @@
 from metaflow.exception import MetaflowException
 
 from .micromamba import Micromamba
-<<<<<<< HEAD
-from .utils import pip_tags, tags_from_wheel_name
-=======
-from .utils import parse_filename_from_url, pip_tags
->>>>>>> 2574095f
+from .utils import pip_tags, tags_from_wheel_name, parse_filename_from_url
 
 
 class PipException(MetaflowException):
@@ -213,18 +209,11 @@
             *(chain.from_iterable(product(["--platform"], set(platforms)))),
             # *(chain.from_iterable(product(["--implementations"], set(implementations)))),
         ]
-<<<<<<< HEAD
         for package in download_packages:
             cmd.append(package["url"])
             # record the url-to-path mapping fo wheels in metadata file.
             metadata[package["url"]] = "{prefix}/.pip/wheels/{wheel}".format(
-                prefix=prefix, wheel=package["url"].split("/")[-1]
-=======
-        for package in packages:
-            cmd.append("{url}".format(**package))
-            metadata["{url}".format(**package)] = "{prefix}/.pip/wheels/{wheel}".format(
                 prefix=prefix, wheel=parse_filename_from_url(package["url"])
->>>>>>> 2574095f
             )
         self._call(prefix, cmd)
         # write the url to wheel mappings in a magic location
