import os
import time
import json
import select
import atexit
import shlex
import time
import warnings

from requests.exceptions import HTTPError
from metaflow.exception import MetaflowException, MetaflowInternalError
from metaflow.metaflow_config import BATCH_METADATA_SERVICE_URL, DATATOOLS_S3ROOT, \
    DATASTORE_LOCAL_DIR, DATASTORE_SYSROOT_S3, DEFAULT_METADATA, \
    BATCH_METADATA_SERVICE_HEADERS
from metaflow import util

from .batch_client import BatchClient

from metaflow.datastore.util.s3tail import S3Tail
from metaflow.mflog.mflog import refine, set_should_persist
from metaflow.mflog import export_mflog_env_vars,\
                           bash_capture_logs,\
                           update_delay,\
                           BASH_SAVE_LOGS

# Redirect structured logs to /logs/
LOGS_DIR = '/logs'
STDOUT_FILE = 'mflog_stdout'
STDERR_FILE = 'mflog_stderr'
STDOUT_PATH = os.path.join(LOGS_DIR, STDOUT_FILE)
STDERR_PATH = os.path.join(LOGS_DIR, STDERR_FILE)

class BatchException(MetaflowException):
    headline = 'AWS Batch error'


class BatchKilledException(MetaflowException):
    headline = 'AWS Batch task killed'


class Batch(object):
    def __init__(self, metadata, environment):
        self.metadata = metadata
        self.environment = environment
        self._client = BatchClient()
        atexit.register(lambda: self.job.kill() if hasattr(self, 'job') else None)

    def _command(self,
                 environment,
                 code_package_url,
                 step_name,
                 step_cmds,
                 task_spec):
        mflog_expr = export_mflog_env_vars(datastore_type='s3',
                                           stdout_path=STDOUT_PATH,
                                           stderr_path=STDERR_PATH,
                                           **task_spec)
        init_cmds = environment.get_package_commands(code_package_url)
<<<<<<< HEAD
        init_cmds.extend(environment.bootstrap_commands(step_name))
        init_expr = ' && '.join(init_cmds)
        step_expr = bash_capture_logs(' && '.join(step_cmds))
=======
        init_expr = ' && '.join(init_cmds)
        step_expr = bash_capture_logs(' && '.join(
                        environment.bootstrap_commands(step_name) + step_cmds))
>>>>>>> fa96fb35

        # construct an entry point that
        # 1) initializes the mflog environment (mflog_expr)
        # 2) bootstraps a metaflow environment (init_expr)
        # 3) executes a task (step_expr)
<<<<<<< HEAD
        cmd_str = 'mkdir -p /logs && %s && %s && %s; ' % \
=======

        # the `true` command is to make sure that the generated command
        # plays well with docker containers which have entrypoint set as
        # eval $@
        cmd_str = 'true && mkdir -p /logs && %s && %s && %s; ' % \
>>>>>>> fa96fb35
                        (mflog_expr, init_expr, step_expr)
        # after the task has finished, we save its exit code (fail/success)
        # and persist the final logs. The whole entrypoint should exit
        # with the exit code (c) of the task.
        #
        # Note that if step_expr OOMs, this tail expression is never executed.
        # We lose the last logs in this scenario (although they are visible 
        # still through AWS CloudWatch console).
        cmd_str += 'c=$?; %s; exit $c' % BASH_SAVE_LOGS
        return shlex.split('bash -c \"%s\"' % cmd_str)

    def _search_jobs(self, flow_name, run_id, user):
        if user is None:
            regex = '-{flow_name}-'.format(flow_name=flow_name)
        else:
            regex = '{user}-{flow_name}-'.format(
                user=user, flow_name=flow_name
            )
        jobs = []
        for job in self._client.unfinished_jobs():
            if regex in job['jobName']:
                jobs.append(job['jobId'])
        if run_id is not None:
            run_id = run_id[run_id.startswith('sfn-') and len('sfn-'):]
        for job in self._client.describe_jobs(jobs):
            parameters = job['parameters']
            match = (user is None or parameters['metaflow.user'] == user) and \
                    (parameters['metaflow.flow_name'] == flow_name) and \
                    (run_id is None or parameters['metaflow.run_id'] == run_id)
            if match:
                yield job

    def _job_name(self, user, flow_name, run_id, step_name, task_id, retry_count):
        return '{user}-{flow_name}-{run_id}-{step_name}-{task_id}-{retry_count}'.format(
            user=user,
            flow_name=flow_name,
            run_id=str(run_id) if run_id is not None else '',
            step_name=step_name,
            task_id=str(task_id) if task_id is not None else '',
            retry_count=str(retry_count) if retry_count is not None else ''
        )

    def list_jobs(self, flow_name, run_id, user, echo):
        jobs = self._search_jobs(flow_name, run_id, user)
        found = False
        for job in jobs:
            found = True
            echo(
                '{name} [{id}] ({status})'.format(
                    name=job['jobName'], id=job['jobId'], status=job['status']
                )
            )
        if not found:
            echo('No running AWS Batch jobs found.')

    def kill_jobs(self, flow_name, run_id, user, echo):
        jobs = self._search_jobs(flow_name, run_id, user)
        found = False
        for job in jobs:
            found = True
            try:
                self._client.attach_job(job['jobId']).kill()
                echo(
                    'Killing AWS Batch job: {name} [{id}] ({status})'.format(
                        name=job['jobName'], id=job['jobId'], status=job['status']
                    )
                )
            except Exception as e:
                echo(
                    'Failed to terminate AWS Batch job %s [%s]'
                    % (job['jobId'], repr(e))
                )
        if not found:
            echo('No running AWS Batch jobs found.')

    def create_job(
        self,
        step_name,
        step_cli,
        task_spec,
        code_package_sha,
        code_package_url,
        code_package_ds,
        image,
        queue,
        iam_role=None,
        execution_role=None,
        cpu=None,
        gpu=None,
        memory=None,
        run_time_limit=None,
        shared_memory=None,
        max_swap=None,
        swappiness=None,
        env={},
        attrs={}
    ):
        job_name = self._job_name(
            attrs.get('metaflow.user'),
            attrs.get('metaflow.flow_name'),
            attrs.get('metaflow.run_id'),
            attrs.get('metaflow.step_name'),
            attrs.get('metaflow.task_id'),
            attrs.get('metaflow.retry_count')
        )
        job = self._client.job()
        job \
            .job_name(job_name) \
            .job_queue(queue) \
            .command(
                self._command(self.environment, code_package_url,
                              step_name, [step_cli], task_spec)) \
            .image(image) \
            .iam_role(iam_role) \
            .execution_role(execution_role) \
            .job_def(image, iam_role,
                queue, execution_role, shared_memory,
                max_swap, swappiness) \
            .cpu(cpu) \
            .gpu(gpu) \
            .memory(memory) \
            .shared_memory(shared_memory) \
            .max_swap(max_swap) \
            .swappiness(swappiness) \
            .timeout_in_secs(run_time_limit) \
            .environment_variable('AWS_DEFAULT_REGION', self._client.region()) \
            .environment_variable('METAFLOW_CODE_SHA', code_package_sha) \
            .environment_variable('METAFLOW_CODE_URL', code_package_url) \
            .environment_variable('METAFLOW_CODE_DS', code_package_ds) \
            .environment_variable('METAFLOW_USER', attrs['metaflow.user']) \
            .environment_variable('METAFLOW_SERVICE_URL', BATCH_METADATA_SERVICE_URL) \
            .environment_variable('METAFLOW_SERVICE_HEADERS', json.dumps(BATCH_METADATA_SERVICE_HEADERS)) \
            .environment_variable('METAFLOW_DATASTORE_SYSROOT_S3', DATASTORE_SYSROOT_S3) \
            .environment_variable('METAFLOW_DATATOOLS_S3ROOT', DATATOOLS_S3ROOT) \
            .environment_variable('METAFLOW_DEFAULT_DATASTORE', 's3') \
            .environment_variable('METAFLOW_DEFAULT_METADATA', DEFAULT_METADATA)
            # Skip setting METAFLOW_DATASTORE_SYSROOT_LOCAL because metadata sync between the local user 
            # instance and the remote AWS Batch instance assumes metadata is stored in DATASTORE_LOCAL_DIR 
            # on the remote AWS Batch instance; this happens when METAFLOW_DATASTORE_SYSROOT_LOCAL 
            # is NOT set (see get_datastore_root_from_config in datastore/local_backend.py).
        for name, value in env.items():
            job.environment_variable(name, value)
        if attrs:
            for key, value in attrs.items():
                job.parameter(key, value)
        return job

    def launch_job(
        self,
        step_name,
        step_cli,
        task_spec,
        code_package_sha,
        code_package_url,
        code_package_ds,
        image,
        queue,
        iam_role=None,
        execution_role=None, # for FARGATE compatibility
        cpu=None,
        gpu=None,
        memory=None,
        platform=None,
        run_time_limit=None,
        shared_memory=None,
        max_swap=None,
        swappiness=None,
        env={},
        attrs={},
        ):
        if queue is None:
            queue = next(self._client.active_job_queues(), None)
            if queue is None:
                raise BatchException(
                    'Unable to launch AWS Batch job. No job queue '
                    ' specified and no valid & enabled queue found.'
                )
        job = self.create_job(
                        step_name,
                        step_cli,
                        task_spec,
                        code_package_sha,
                        code_package_url,
                        code_package_ds,
                        image,
                        queue,
                        iam_role,
                        execution_role,
                        cpu,
                        gpu,
                        memory,
                        run_time_limit,
                        shared_memory,
                        max_swap,
                        swappiness,
                        env,
                        attrs
        )
        self.job = job.execute()

    def wait(self, stdout_location, stderr_location, echo=None):
<<<<<<< HEAD
=======
        
>>>>>>> fa96fb35
        def wait_for_launch(job):
            status = job.status
            echo('Task is starting (status %s)...' % status,
                 'stderr',
                 batch_id=job.id)
            t = time.time()
            while True:
                if status != job.status or (time.time()-t) > 30:
                    status = job.status
                    echo(
                        'Task is starting (status %s)...' % status,
                        'stderr',
                        batch_id=job.id
                    )
                    t = time.time()
                if job.is_running or job.is_done or job.is_crashed:
                    break
                select.poll().poll(200)

        prefix = b'[%s] ' % util.to_bytes(self.job.id)
        
        def _print_available(tail, stream, should_persist=False):
            # print the latest batch of lines from S3Tail
            try:
                for line in tail:
                    if should_persist:
                        line = set_should_persist(line)
                    else:
                        line = refine(line, prefix=prefix)
                    echo(line.strip().decode('utf-8', errors='replace'), stream)
            except Exception as ex:
                echo('[ temporary error in fetching logs: %s ]' % ex,
                     'stderr',
                     batch_id=self.job.id)
        stdout_tail = S3Tail(stdout_location)
        stderr_tail = S3Tail(stderr_location)

        # 1) Loop until the job has started
        wait_for_launch(self.job)

        # 2) Loop until the job has finished
        start_time = time.time()
        is_running = True
        next_log_update = start_time
        log_update_delay = 1

        while is_running:
            if time.time() > next_log_update:
                _print_available(stdout_tail, 'stdout')
                _print_available(stderr_tail, 'stderr')
                now = time.time()
                log_update_delay = update_delay(now - start_time)
                next_log_update = now + log_update_delay
                is_running = self.job.is_running

            # This sleep should never delay log updates. On the other hand,
            # we should exit this loop when the task has finished without
            # a long delay, regardless of the log tailing schedule
            d = min(log_update_delay, 5.0)
            select.poll().poll(d * 1000)
        
        # 3) Fetch remaining logs
        #
        # It is possible that we exit the loop above before all logs have been
        # shown.
        #
        # TODO if we notice AWS Batch failing to upload logs to S3, we can add a
        # HEAD request here to ensure that the file exists prior to calling
        # S3Tail and note the user about truncated logs if it doesn't
        _print_available(stdout_tail, 'stdout')
        _print_available(stderr_tail, 'stderr')
        # In case of hard crashes (OOM), the final save_logs won't happen.
        # We fetch the remaining logs from AWS CloudWatch and persist them to 
        # Amazon S3.
        #
<<<<<<< HEAD
        # TODO: AWS CloudWatch fetch logs        
=======
        # TODO: AWS CloudWatch fetch logs
>>>>>>> fa96fb35

        if self.job.is_crashed:
            msg = next(msg for msg in 
                [self.job.reason, self.job.status_reason, 'Task crashed.']
                 if msg is not None)
            raise BatchException(
                '%s '
                'This could be a transient error. '
                'Use @retry to retry.' % msg
            )
        else:
            if self.job.is_running:
                # Kill the job if it is still running by throwing an exception.
                raise BatchException("Task failed!")
            echo(
                'Task finished with exit code %s.' % self.job.status_code,
                'stderr',
                batch_id=self.job.id
            )<|MERGE_RESOLUTION|>--- conflicted
+++ resolved
@@ -56,29 +56,19 @@
                                            stderr_path=STDERR_PATH,
                                            **task_spec)
         init_cmds = environment.get_package_commands(code_package_url)
-<<<<<<< HEAD
-        init_cmds.extend(environment.bootstrap_commands(step_name))
-        init_expr = ' && '.join(init_cmds)
-        step_expr = bash_capture_logs(' && '.join(step_cmds))
-=======
         init_expr = ' && '.join(init_cmds)
         step_expr = bash_capture_logs(' && '.join(
                         environment.bootstrap_commands(step_name) + step_cmds))
->>>>>>> fa96fb35
 
         # construct an entry point that
         # 1) initializes the mflog environment (mflog_expr)
         # 2) bootstraps a metaflow environment (init_expr)
         # 3) executes a task (step_expr)
-<<<<<<< HEAD
-        cmd_str = 'mkdir -p /logs && %s && %s && %s; ' % \
-=======
 
         # the `true` command is to make sure that the generated command
         # plays well with docker containers which have entrypoint set as
         # eval $@
         cmd_str = 'true && mkdir -p /logs && %s && %s && %s; ' % \
->>>>>>> fa96fb35
                         (mflog_expr, init_expr, step_expr)
         # after the task has finished, we save its exit code (fail/success)
         # and persist the final logs. The whole entrypoint should exit
@@ -280,10 +270,7 @@
         self.job = job.execute()
 
     def wait(self, stdout_location, stderr_location, echo=None):
-<<<<<<< HEAD
-=======
         
->>>>>>> fa96fb35
         def wait_for_launch(job):
             status = job.status
             echo('Task is starting (status %s)...' % status,
@@ -359,11 +346,7 @@
         # We fetch the remaining logs from AWS CloudWatch and persist them to 
         # Amazon S3.
         #
-<<<<<<< HEAD
-        # TODO: AWS CloudWatch fetch logs        
-=======
         # TODO: AWS CloudWatch fetch logs
->>>>>>> fa96fb35
 
         if self.job.is_crashed:
             msg = next(msg for msg in 
