import base64
import json
import platform
from datetime import datetime
import re
import sys
from distutils.version import LooseVersion
from hashlib import sha1

from metaflow import JSONType, current, decorators, parameters
from metaflow._vendor import click
from metaflow.exception import MetaflowException, MetaflowInternalError
from metaflow.metaflow_config import (
    SERVICE_VERSION_CHECK,
    UI_URL,
    ARGO_WORKFLOWS_UI_URL,
    KUBERNETES_NAMESPACE,
)
from metaflow.package import MetaflowPackage

# TODO: Move production_token to utils
from metaflow.plugins.aws.step_functions.production_token import (
    load_token,
    new_token,
    store_token,
)
from metaflow.plugins.environment_decorator import EnvironmentDecorator
from metaflow.plugins.kubernetes.kubernetes_decorator import KubernetesDecorator
from metaflow.tagging_util import validate_tags
from metaflow.util import get_username, to_bytes, to_unicode

from .argo_workflows import ArgoWorkflows

VALID_NAME = re.compile("^[a-z0-9]([a-z0-9\.\-]*[a-z0-9])?$")


class IncorrectProductionToken(MetaflowException):
    headline = "Incorrect production token"


class RunIdMismatch(MetaflowException):
    headline = "Run ID mismatch"


class IncorrectMetadataServiceVersion(MetaflowException):
    headline = "Incorrect version for metaflow service"


class ArgoWorkflowsNameTooLong(MetaflowException):
    headline = "Argo Workflows name too long"


class UnsupportedPythonVersion(MetaflowException):
    headline = "Unsupported version of Python"


@click.group()
def cli():
    pass


@cli.group(help="Commands related to Argo Workflows.")
@click.option(
    "--name",
    default=None,
    type=str,
    help="Argo Workflow name. The flow name is used instead if "
    "this option is not specified.",
)
@click.pass_obj
def argo_workflows(obj, name=None):
    check_python_version(obj)
    obj.check(obj.graph, obj.flow, obj.environment, pylint=obj.pylint)
    (
        obj.workflow_name,
        obj.token_prefix,
        obj.is_project,
    ) = resolve_workflow_name(obj, name)


@argo_workflows.command(help="Deploy a new version of this workflow to Argo Workflows.")
@click.option(
    "--authorize",
    default=None,
    help="Authorize using this production token. You need this "
    "when you are re-deploying an existing flow for the first "
    "time. The token is cached in METAFLOW_HOME, so you only "
    "need to specify this once.",
)
@click.option(
    "--generate-new-token",
    is_flag=True,
    help="Generate a new production token for this flow. "
    "This will move the production flow to a new namespace.",
)
@click.option(
    "--new-token",
    "given_token",
    default=None,
    help="Use the given production token for this flow. "
    "This will move the production flow to the given namespace.",
)
@click.option(
    "--tag",
    "tags",
    multiple=True,
    default=None,
    help="Annotate all objects produced by Argo Workflows runs "
    "with the given tag. You can specify this option multiple "
    "times to attach multiple tags.",
)
@click.option(
    "--namespace",
    "user_namespace",
    default=None,
    help="Change the namespace from the default (production token) "
    "to the given tag. See run --help for more information.",
)
@click.option(
    "--only-json",
    is_flag=True,
    default=False,
    help="Only print out JSON sent to Argo Workflows. Do not deploy anything.",
)
@click.option(
    "--max-workers",
    default=100,
    show_default=True,
    help="Maximum number of parallel processes.",
)
@click.option(
    "--workflow-timeout", default=None, type=int, help="Workflow timeout in seconds."
)
@click.option(
    "--workflow-priority",
    default=None,
    type=int,
    help="Workflow priority as an integer. Workflows with higher priority "
    "are processed first if Argo Workflows controller is configured to process "
    "limited number of workflows in parallel",
)
@click.option(
    "--auto-emit-argo-events/--no-auto-emit-argo-events",
    default=True,  # TODO: Default to a value from config
    show_default=True,
    help="Auto emits Argo Events when the run completes successfully.",
)
@click.option(
    "--notify-on-error/--no-notify-on-error",
    default=False,
    show_default=True,
    help="Notify if the workflow fails.",
)
@click.option(
    "--notify-on-success/--no-notify-on-success",
    default=False,
    show_default=True,
    help="Notify if the workflow succeeds.",
)
@click.option(
    "--notify-slack-webhook-url",
    default="",
    help="Slack incoming webhook url for workflow success/failure notifications.",
)
@click.pass_obj
def create(
    obj,
    tags=None,
    user_namespace=None,
    only_json=False,
    authorize=None,
    generate_new_token=False,
    given_token=None,
    max_workers=None,
    workflow_timeout=None,
    workflow_priority=None,
    auto_emit_argo_events=False,
    notify_on_error=False,
    notify_on_success=False,
    notify_slack_webhook_url=None,
):
    validate_tags(tags)

    obj.echo("Deploying *%s* to Argo Workflows..." % obj.workflow_name, bold=True)

    if SERVICE_VERSION_CHECK:
        # TODO: Consider dispelling with this check since it's been 2 years since the
        #       needed metadata service changes have been available in open-source. It's
        #       likely that Metaflow users may not have access to metadata service from
        #       within their workstations.
        check_metadata_service_version(obj)

    token = resolve_token(
        obj.workflow_name,
        obj.token_prefix,
        obj,
        authorize,
        given_token,
        generate_new_token,
        obj.is_project,
    )

    flow = make_flow(
        obj,
        token,
        obj.workflow_name,
        tags,
        user_namespace,
        max_workers,
        workflow_timeout,
        workflow_priority,
        auto_emit_argo_events,
        notify_on_error,
        notify_on_success,
        notify_slack_webhook_url,
    )

    if only_json:
        obj.echo_always(str(flow), err=False, no_bold=True)
        # TODO: Support echo-ing Argo Events Sensor template
    else:
        flow.deploy()
        obj.echo(
            "Workflow *{workflow_name}* "
            "for flow *{name}* pushed to "
            "Argo Workflows successfully.\n".format(
                workflow_name=obj.workflow_name, name=current.flow_name
            ),
            bold=True,
        )
        if obj._is_workflow_name_modified:
            obj.echo(
                "Note that the flow was deployed with a modified name "
                "due to Kubernetes naming conventions\non Argo Workflows. The "
                "original flow name is stored in the workflow annotation.\n"
            )

        if ARGO_WORKFLOWS_UI_URL:
            obj.echo("See the deployed workflow here:", bold=True)
            argo_workflowtemplate_link = "%s/workflow-templates/%s" % (
                ARGO_WORKFLOWS_UI_URL.rstrip("/"),
                KUBERNETES_NAMESPACE,
            )
            obj.echo(
                "%s/%s\n\n" % (argo_workflowtemplate_link, obj.workflow_name),
                indent=True,
            )
        flow.schedule()
        obj.echo("What will trigger execution of the workflow:", bold=True)
        obj.echo(flow.trigger_explanation(), indent=True)

        # TODO: Print events emitted by execution of this flow

        # response = ArgoWorkflows.trigger(obj.workflow_name)
        # run_id = "argo-" + response["metadata"]["name"]

        # obj.echo(
        #     "Workflow *{name}* triggered on Argo Workflows "
        #     "(run-id *{run_id}*).".format(name=obj.workflow_name, run_id=run_id),
        #     bold=True,
        # )


def check_python_version(obj):
    # argo-workflows integration for Metaflow isn't supported for Py versions below 3.5.
    # This constraint can very well be lifted if desired.
    if sys.version_info < (3, 5):
        obj.echo("")
        obj.echo(
            "Metaflow doesn't support Argo Workflows for Python %s right now."
            % platform.python_version()
        )
        obj.echo(
            "Please upgrade your Python interpreter to version 3.5 (or higher) or "
            "reach out to us at slack.outerbounds.co for more help."
        )
        raise UnsupportedPythonVersion(
            "Try again with a more recent version of Python (>=3.5)."
        )


def check_metadata_service_version(obj):
    metadata = obj.metadata
    version = metadata.version()
    if version == "local":
        return
    elif version is not None and LooseVersion(version) >= LooseVersion("2.0.2"):
        # Metaflow metadata service needs to be at least at version 2.0.2
        # since prior versions did not support strings as object ids.
        return
    else:
        obj.echo("")
        obj.echo(
            "You are running a version of the metaflow service that currently doesn't "
            "support Argo Workflows. "
        )
        obj.echo(
            "For more information on how to upgrade your service to a compatible "
            "version (>= 2.0.2), visit:"
        )
        obj.echo(
            "    https://admin-docs.metaflow.org/metaflow-on-aws/operation"
            "s-guide/metaflow-service-migration-guide",
            fg="green",
        )
        obj.echo(
            "Once you have upgraded your metadata service, please re-execute your "
            "command."
        )
        raise IncorrectMetadataServiceVersion(
            "Try again with a more recent version of metaflow service (>=2.0.2)."
        )


def resolve_workflow_name(obj, name):
    project = current.get("project_name")
    obj._is_workflow_name_modified = False
    if project:
        if name:
            raise MetaflowException(
                "--name is not supported for @projects. Use --branch instead."
            )
        workflow_name = current.project_flow_name
        project_branch = to_bytes(".".join((project, current.branch_name)))
        token_prefix = (
            "mfprj-%s"
            % to_unicode(base64.b32encode(sha1(project_branch).digest()))[:16]
        )
        is_project = True
        # Argo Workflow names can't be longer than 253 characters, so we truncate
        # by default. Also, while project and branch allow for underscores, Argo
        # Workflows doesn't (DNS Subdomain names as defined in RFC 1123) - so we will
        # remove any underscores as well as convert the name to lower case.
        # Also remove + and @ as not allowed characters, which can be part of the
        # project branch due to using email addresses as user names.
        if len(workflow_name) > 253:
            name_hash = to_unicode(
                base64.b32encode(sha1(to_bytes(workflow_name)).digest())
            )[:8].lower()
            workflow_name = "%s-%s" % (workflow_name[:242], name_hash)
            obj._is_workflow_name_modified = True
        if not VALID_NAME.search(workflow_name):
            workflow_name = sanitize_for_argo(workflow_name)
            obj._is_workflow_name_modified = True
    else:
        if name and not VALID_NAME.search(name):
            raise MetaflowException(
                "Name '%s' contains invalid characters. The "
                "name must consist of lower case alphanumeric characters, '-' or '.'"
                ", and must start and end with an alphanumeric character." % name
            )

        workflow_name = name if name else current.flow_name
        token_prefix = workflow_name
        is_project = False

        if len(workflow_name) > 253:
            msg = (
                "The full name of the workflow:\n*%s*\nis longer than 253 "
                "characters.\n\n"
                "To deploy this workflow to Argo Workflows, please "
                "assign a shorter name\nusing the option\n"
                "*argo-workflows --name <name> create*." % workflow_name
            )
            raise ArgoWorkflowsNameTooLong(msg)

        if not VALID_NAME.search(workflow_name):
            workflow_name = sanitize_for_argo(workflow_name)
            obj._is_workflow_name_modified = True

    return workflow_name, token_prefix.lower(), is_project


def make_flow(
    obj,
    token,
    name,
    tags,
    namespace,
    max_workers,
    workflow_timeout,
    workflow_priority,
    auto_emit_argo_events,
    notify_on_error,
    notify_on_success,
    notify_slack_webhook_url,
):
    # TODO: Make this check less specific to Amazon S3 as we introduce
    #       support for more cloud object stores.
    if obj.flow_datastore.TYPE not in ("azure", "gs", "s3"):
        raise MetaflowException(
            "Argo Workflows requires --datastore=s3 or --datastore=azure or --datastore=gs"
        )

    if (notify_on_error or notify_on_success) and not notify_slack_webhook_url:
        raise MetaflowException(
            "Slack notifications require specifying an incoming Slack "
            "webhook url via --notify-slack-webhook-url. \nIf you would like to "
            "set up one for your Slack workspace, follow the instructions "
            "at https://api.slack.com/messaging/webhooks."
        )

    # Attach @kubernetes and @environment decorator to the flow to
    # ensure that the related decorator hooks are invoked.
    decorators._attach_decorators(
        obj.flow, [KubernetesDecorator.name, EnvironmentDecorator.name]
    )

    decorators._init_step_decorators(
        obj.flow, obj.graph, obj.environment, obj.flow_datastore, obj.logger
    )

    # Save the code package in the flow datastore so that both user code and
    # metaflow package can be retrieved during workflow execution.
    obj.package = MetaflowPackage(
        obj.flow, obj.environment, obj.echo, obj.package_suffixes
    )
    package_url, package_sha = obj.flow_datastore.save_data(
        [obj.package.blob], len_hint=1
    )[0]

    return ArgoWorkflows(
        name,
        obj.graph,
        obj.flow,
        package_sha,
        package_url,
        token,
        obj.metadata,
        obj.flow_datastore,
        obj.environment,
        obj.event_logger,
        obj.monitor,
        tags=tags,
        namespace=namespace,
        max_workers=max_workers,
        username=get_username(),
        workflow_timeout=workflow_timeout,
        workflow_priority=workflow_priority,
        auto_emit_argo_events=auto_emit_argo_events,
        notify_on_error=notify_on_error,
        notify_on_success=notify_on_success,
        notify_slack_webhook_url=notify_slack_webhook_url,
    )


# TODO: Unify this method with the one in step_functions_cli.py
def resolve_token(
    name, token_prefix, obj, authorize, given_token, generate_new_token, is_project
):
    # 1) retrieve the previous deployment, if one exists
    workflow = ArgoWorkflows.get_existing_deployment(name)
    if workflow is None:
        obj.echo(
            "It seems this is the first time you are deploying *%s* to "
            "Argo Workflows." % name
        )
        prev_token = None
    else:
        prev_user, prev_token = workflow

    # 2) authorize this deployment
    if prev_token is not None:
        if authorize is None:
            authorize = load_token(token_prefix)
        elif authorize.startswith("production:"):
            authorize = authorize[11:]

        # we allow the user who deployed the previous version to re-deploy,
        # even if they don't have the token
        if prev_user != get_username() and authorize != prev_token:
            obj.echo(
                "There is an existing version of *%s* on Argo Workflows which was "
                "deployed by the user *%s*." % (name, prev_user)
            )
            obj.echo(
                "To deploy a new version of this flow, you need to use the same "
                "production token that they used. "
            )
            obj.echo(
                "Please reach out to them to get the token. Once you have it, call "
                "this command:"
            )
            obj.echo("    argo-workflows create --authorize MY_TOKEN", fg="green")
            obj.echo(
                'See "Organizing Results" at docs.metaflow.org for more information '
                "about production tokens."
            )
            raise IncorrectProductionToken(
                "Try again with the correct production token."
            )

    # 3) do we need a new token or should we use the existing token?
    if given_token:
        if is_project:
            # we rely on a known prefix for @project tokens, so we can't
            # allow the user to specify a custom token with an arbitrary prefix
            raise MetaflowException(
                "--new-token is not supported for @projects. Use --generate-new-token "
                "to create a new token."
            )
        if given_token.startswith("production:"):
            given_token = given_token[11:]
        token = given_token
        obj.echo("")
        obj.echo("Using the given token, *%s*." % token)
    elif prev_token is None or generate_new_token:
        token = new_token(token_prefix, prev_token)
        if token is None:
            if prev_token is None:
                raise MetaflowInternalError(
                    "We could not generate a new token. This is unexpected. "
                )
            else:
                raise MetaflowException(
                    "--generate-new-token option is not supported after using "
                    "--new-token. Use --new-token to make a new namespace."
                )
        obj.echo("")
        obj.echo("A new production token generated.")
    else:
        token = prev_token

    obj.echo("")
    obj.echo("The namespace of this production flow is")
    obj.echo("    production:%s" % token, fg="green")
    obj.echo(
        "To analyze results of this production flow add this line in your notebooks:"
    )
    obj.echo('    namespace("production:%s")' % token, fg="green")
    obj.echo(
        "If you want to authorize other people to deploy new versions of this flow to "
        "Argo Workflows, they need to call"
    )
    obj.echo("    argo-workflows create --authorize %s" % token, fg="green")
    obj.echo("when deploying this flow to Argo Workflows for the first time.")
    obj.echo(
        'See "Organizing Results" at https://docs.metaflow.org/ for more '
        "information about production tokens."
    )
    obj.echo("")
    store_token(token_prefix, token)
    return token


@parameters.add_custom_parameters(deploy_mode=False)
@argo_workflows.command(help="Trigger the workflow on Argo Workflows.")
@click.option(
    "--run-id-file",
    default=None,
    show_default=True,
    type=str,
    help="Write the ID of this run to the file specified.",
)
@click.pass_obj
def trigger(obj, run_id_file=None, **kwargs):
    def _convert_value(param):
        # Swap `-` with `_` in parameter name to match click's behavior
        val = kwargs.get(param.name.replace("-", "_").lower())
        if param.kwargs.get("type") == JSONType:
            val = json.dumps(val)
        elif isinstance(val, parameters.DelayedEvaluationParameter):
            val = val(return_str=True)
        return val

    params = {
        param.name: _convert_value(param)
        for _, param in obj.flow._get_parameters()
        if kwargs.get(param.name.replace("-", "_").lower()) is not None
    }

    response = ArgoWorkflows.trigger(obj.workflow_name, params)
    run_id = "argo-" + response["metadata"]["name"]

    if run_id_file:
        with open(run_id_file, "w") as f:
            f.write(str(run_id))

    obj.echo(
        "Workflow *{name}* triggered on Argo Workflows "
        "(run-id *{run_id}*).".format(name=obj.workflow_name, run_id=run_id),
        bold=True,
    )

    run_url = (
        "%s/%s/%s" % (UI_URL.rstrip("/"), obj.flow.name, run_id) if UI_URL else None
    )

    if run_url:
        obj.echo(
            "See the run in the UI at %s" % run_url,
            bold=True,
        )


<<<<<<< HEAD
@argo_workflows.command(help="List all runs of the flow on Argo Workflows.")
@click.option(
    "--pending",
    default=False,
    is_flag=True,
    help="List all pending runs of the flow on " "Argo Workflows.",
)
@click.option(
    "--running",
    default=False,
    is_flag=True,
    help="List all running runs of the flow on " "Argo Workflows.",
)
@click.option(
    "--succeeded",
    default=False,
    is_flag=True,
    help="List all succeeded runs of the flow on " "Argo Workflows.",
)
@click.option(
    "--failed",
    default=False,
    is_flag=True,
    help="List all failed runs of the flow on " "Argo Workflows.",
)
@click.option(
    "--unknown",
    default=False,
    is_flag=True,
    help="List all runs of the flow in Unknown state on "
    "Argo Workflows."
    " (These happen when a pods status can not be obtained.)",
)
@click.pass_obj
def list_runs(obj, pending, running, succeeded, failed, unknown):
    states = []
    if pending:
        states.append("Pending")
    if running:
        states.append("Running")
    if succeeded:
        states.append("Succeeded")
    if failed:
        # group errors and failures together
        states.append("Failed")
        states.append("Error")
    if unknown:
        states.append("Unknown")

    executions = ArgoWorkflows.list(obj.workflow_name, states)
    found = False

    def format_timestamp(timestamp: None):
        if timestamp is None:
            return "-"
        return datetime.strptime(timestamp, "%Y-%m-%dT%H:%M:%SZ")

    def remap_status(status):
        # remap status for the grouped cases
        STATUS_MAP = {"Error": "Failed"}
        return STATUS_MAP.get(status, status)

    for execution in executions:
        found = True
        obj.echo(
            "*argo-{id}* "
            "startedAt: '{startedAt}' "
            "finishedAt: '{finishedAt}' "
            "*{status}*".format(
                id=execution["metadata"]["name"],
                status=remap_status(execution["status"]["phase"]),
                startedAt=format_timestamp(execution["status"].get("startedAt", None)),
                finishedAt=format_timestamp(
                    execution["status"].get("finishedAt", None)
                ),
            )
        )

    if not found:
        if len(states) > 0:
            status = ""
            for idx, state in enumerate(set(remap_status(state) for state in states)):
                if idx == 0:
                    pass
                elif idx == len(states) - 1:
                    status += " and "
                else:
                    status += ", "
                status += "*%s*" % state
            obj.echo(
                "No %s executions for *%s* found on Argo Workflows."
                % (status, obj.workflow_name)
            )
        else:
            obj.echo(
                "No executions for *%s* found on Argo Workflows." % (obj.workflow_name)
            )
=======
@argo_workflows.command(help="Delete the flow on Argo Workflows.")
@click.option(
    "--authorize",
    default=None,
    type=str,
    help="Authorize the deletion with a production token",
)
@click.pass_obj
def delete(obj, authorize=None):
    def _token_instructions(flow_name, prev_user):
        obj.echo(
            "There is an existing version of *%s* on Argo Workflows which was "
            "deployed by the user *%s*." % (flow_name, prev_user)
        )
        obj.echo(
            "To delete this flow, you need to use the same production token that they used."
        )
        obj.echo(
            "Please reach out to them to get the token. Once you have it, call "
            "this command:"
        )
        obj.echo("    argo-workflows delete --authorize MY_TOKEN", fg="green")
        obj.echo(
            'See "Organizing Results" at docs.metaflow.org for more information '
            "about production tokens."
        )

    validate_token(obj.workflow_name, obj.token_prefix, authorize, _token_instructions)
    obj.echo("Deleting workflow *{name}*...".format(name=obj.workflow_name), bold=True)

    schedule_deleted, sensor_deleted, workflow_deleted = ArgoWorkflows.delete(
        obj.workflow_name
    )

    if schedule_deleted:
        obj.echo(
            "Deleting cronworkflow *{name}*...".format(name=obj.workflow_name),
            bold=True,
        )

    if sensor_deleted:
        obj.echo(
            "Deleting sensor *{name}*...".format(name=obj.workflow_name),
            bold=True,
        )

    if workflow_deleted:
        obj.echo(
            "Deleting Kubernetes resources may take a while. "
            "Deploying the flow again to Argo Workflows while the delete is in-flight will fail."
        )
        obj.echo(
            "In-flight executions will not be affected. "
            "If necessary, terminate them manually."
        )


@argo_workflows.command(help="Suspend flow execution on Argo Workflows.")
@click.option(
    "--authorize",
    default=None,
    type=str,
    help="Authorize the suspension with a production token",
)
@click.argument("run-id", required=True, type=str)
@click.pass_obj
def suspend(obj, run_id, authorize=None):
    def _token_instructions(flow_name, prev_user):
        obj.echo(
            "There is an existing version of *%s* on Argo Workflows which was "
            "deployed by the user *%s*." % (flow_name, prev_user)
        )
        obj.echo(
            "To suspend this flow, you need to use the same production token that they used."
        )
        obj.echo(
            "Please reach out to them to get the token. Once you have it, call "
            "this command:"
        )
        obj.echo("    argo-workflows suspend RUN_ID --authorize MY_TOKEN", fg="green")
        obj.echo(
            'See "Organizing Results" at docs.metaflow.org for more information '
            "about production tokens."
        )

    validate_run_id(
        obj.workflow_name, obj.token_prefix, authorize, run_id, _token_instructions
    )

    # Trim prefix from run_id
    name = run_id[5:]

    workflow_suspended = ArgoWorkflows.suspend(name)

    if workflow_suspended:
        obj.echo("Suspended execution of *%s*" % run_id)


@argo_workflows.command(help="Unsuspend flow execution on Argo Workflows.")
@click.option(
    "--authorize",
    default=None,
    type=str,
    help="Authorize the unsuspend with a production token",
)
@click.argument("run-id", required=True, type=str)
@click.pass_obj
def unsuspend(obj, run_id, authorize=None):
    def _token_instructions(flow_name, prev_user):
        obj.echo(
            "There is an existing version of *%s* on Argo Workflows which was "
            "deployed by the user *%s*." % (flow_name, prev_user)
        )
        obj.echo(
            "To unsuspend this flow, you need to use the same production token that they used."
        )
        obj.echo(
            "Please reach out to them to get the token. Once you have it, call "
            "this command:"
        )
        obj.echo(
            "    argo-workflows unsuspend RUN_ID --authorize MY_TOKEN",
            fg="green",
        )
        obj.echo(
            'See "Organizing Results" at docs.metaflow.org for more information '
            "about production tokens."
        )

    validate_run_id(
        obj.workflow_name, obj.token_prefix, authorize, run_id, _token_instructions
    )

    # Trim prefix from run_id
    name = run_id[5:]

    workflow_suspended = ArgoWorkflows.unsuspend(name)

    if workflow_suspended:
        obj.echo("Unsuspended execution of *%s*" % run_id)


def validate_token(name, token_prefix, authorize, instructions_fn=None):
    """
    Validate that the production token matches that of the deployed flow.
    In case both the user and token do not match, raises an error.
    Optionally outputs instructions on token usage via the provided instruction_fn(flow_name, prev_user)
    """
    # TODO: Unify this with the existing resolve_token implementation.

    # 1) retrieve the previous deployment, if one exists
    workflow = ArgoWorkflows.get_existing_deployment(name)
    if workflow is None:
        prev_token = None
    else:
        prev_user, prev_token = workflow

    # 2) authorize this deployment
    if prev_token is not None:
        if authorize is None:
            authorize = load_token(token_prefix)
        elif authorize.startswith("production:"):
            authorize = authorize[11:]

        # we allow the user who deployed the previous version to re-deploy,
        # even if they don't have the token
        # NOTE: The username is visible in multiple sources, and can be set by the user.
        # Should we consider being stricter here?
        if prev_user != get_username() and authorize != prev_token:
            if instructions_fn:
                instructions_fn(flow_name=name, prev_user=prev_user)
            raise IncorrectProductionToken(
                "Try again with the correct production token."
            )

    # 3) all validations passed, store the previous token for future use
    token = prev_token

    store_token(token_prefix, token)
    return True


@argo_workflows.command(help="Terminate flow execution on Argo Workflows.")
@click.option(
    "--authorize",
    default=None,
    type=str,
    help="Authorize the termination with a production token",
)
@click.argument("run-id", required=True, type=str)
@click.pass_obj
def terminate(obj, run_id, authorize=None):
    def _token_instructions(flow_name, prev_user):
        obj.echo(
            "There is an existing version of *%s* on Argo Workflows which was "
            "deployed by the user *%s*." % (flow_name, prev_user)
        )
        obj.echo(
            "To terminate this flow, you need to use the same production token that they used."
        )
        obj.echo(
            "Please reach out to them to get the token. Once you have it, call "
            "this command:"
        )
        obj.echo("    argo-workflows terminate --authorize MY_TOKEN RUN_ID", fg="green")
        obj.echo(
            'See "Organizing Results" at docs.metaflow.org for more information '
            "about production tokens."
        )

    validate_run_id(
        obj.workflow_name, obj.token_prefix, authorize, run_id, _token_instructions
    )

    # Trim prefix from run_id
    name = run_id[5:]
    obj.echo(
        "Terminating run *{run_id}* for {flow_name} ...".format(
            run_id=run_id, flow_name=obj.flow.name
        ),
        bold=True,
    )

    terminated = ArgoWorkflows.terminate(obj.flow.name, name)
    if terminated:
        obj.echo("\nRun terminated.")


def validate_run_id(
    workflow_name, token_prefix, authorize, run_id, instructions_fn=None
):
    """
    Validates that a run_id adheres to the Argo Workflows naming rules, and
    that it belongs to the current flow (accounting for project branch as well).
    """
    # Verify that user is trying to change an Argo workflow
    if not run_id.startswith("argo-"):
        raise RunIdMismatch(
            "Run IDs for flows executed through Argo Workflows begin with 'argo-'"
        )

    # Verify that run_id belongs to the Flow, and that branches match
    name = run_id[5:]
    workflow = ArgoWorkflows.get_execution(name)
    if workflow is None:
        raise MetaflowException("Could not find workflow *%s* on Argo Workflows" % name)

    owner, token, flow_name, branch_name, project_name = workflow

    # Verify we are operating on the correct Flow file compared to the running one.
    # Without this check, using --name could be used to run commands for arbitrary run_id's, disregarding the Flow in the file.
    if current.flow_name != flow_name:
        raise RunIdMismatch(
            "The workflow with the run_id *%s* belongs to the flow *%s*, not for the flow *%s*."
            % (run_id, flow_name, current.flow_name)
        )

    if project_name is not None:
        # Verify we are operating on the correct project.
        # Perform match with separators to avoid substrings matching
        # e.g. 'test_proj' and 'test_project' should count as a mismatch.
        project_part = "%s." % sanitize_for_argo(project_name)
        if (
            current.get("project_name") != project_name
            and project_part not in workflow_name
        ):
            raise RunIdMismatch(
                "The workflow belongs to the project *%s*. "
                "Please use the project decorator or --name to target the correct project"
                % project_name
            )

        # Verify we are operating on the correct branch.
        # Perform match with separators to avoid substrings matching.
        # e.g. 'user.tes' and 'user.test' should count as a mismatch.
        branch_part = ".%s." % sanitize_for_argo(branch_name)
        if (
            current.get("branch_name") != branch_name
            and branch_part not in workflow_name
        ):
            raise RunIdMismatch(
                "The workflow belongs to the branch *%s*. "
                "Please use --branch, --production or --name to target the correct branch"
                % branch_name
            )

    # Verify that the production tokens match. We do not want to cache the token that was used though,
    # as the operations that require run_id validation can target runs not authored from the local environment
    if authorize is None:
        authorize = load_token(token_prefix)
    elif authorize.startswith("production:"):
        authorize = authorize[11:]

    if owner != get_username() and authorize != token:
        if instructions_fn:
            instructions_fn(flow_name=name, prev_user=owner)
        raise IncorrectProductionToken("Try again with the correct production token.")

    return True


def sanitize_for_argo(text):
    """
    Sanitizes a string so it does not contain characters that are not permitted in Argo Workflow resource names.
    """
    return (
        re.compile(r"^[^A-Za-z0-9]+")
        .sub("", text)
        .replace("_", "")
        .replace("@", "")
        .replace("+", "")
        .lower()
    )
>>>>>>> 298439ae
<|MERGE_RESOLUTION|>--- conflicted
+++ resolved
@@ -593,7 +593,6 @@
         )
 
 
-<<<<<<< HEAD
 @argo_workflows.command(help="List all runs of the flow on Argo Workflows.")
 @click.option(
     "--pending",
@@ -691,7 +690,8 @@
             obj.echo(
                 "No executions for *%s* found on Argo Workflows." % (obj.workflow_name)
             )
-=======
+
+
 @argo_workflows.command(help="Delete the flow on Argo Workflows.")
 @click.option(
     "--authorize",
@@ -1004,5 +1004,4 @@
         .replace("@", "")
         .replace("+", "")
         .lower()
-    )
->>>>>>> 298439ae
+    )